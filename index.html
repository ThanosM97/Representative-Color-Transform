--- conflicted
+++ resolved
@@ -205,37 +205,16 @@
         </p>
 
         <p>
-<<<<<<< HEAD
-            Subsequently, the local RCT module takes as inputs `R_L` and `T_L` and produces different sets of representative features and transformed colors for 
-            different areas of the input image. To achieve that, a `31 \times 31` uniform mesh grid is set on the input image, thus producing `32 \times 32` corner points in the image (each corresponding to 
-            one of the `32 \times 32` spatial positions of `R_L` and `T_L`), as shown in <a href="#fig3">Figure 3</a> for a `5 \times5` mesh grid example. Each grid position `B_k` is related to four corner 
-            points, thus four sets of representative features and transformed colors, which are concatenated to produce `R_k` and `T_k`.  A grid image feature `F_k` is 
-            also extracted from `F`, described in the Image Feature Map Section, by making the corresponding crop on the grid region. Finally, `F_k`, `R_k` and `T_k` are fed to the RCT transform described in the Global 
+            Subsequently, the local RCT module takes as inputs `R_L` and `T_L` and produces different sets of representative features and transformed colors for
+            different areas of the input image. To achieve that, a `31 \times 31` uniform mesh grid is set on the input image, thus producing `32 \times 32` corner points in the image (each corresponding to
+            one of the `32 \times 32` spatial positions of `R_L` and `T_L`), as shown in <a href="#fig3">Figure 3</a> for a `5 \times5` mesh grid example. Each grid position `B_k` is related to four corner
+            points, thus four sets of representative features and transformed colors, which are concatenated to produce `R_k` and `T_k`.  A grid image feature `F_k` is
+            also extracted from `F`, described in the Image Feature Map Section, by making the corresponding crop on the grid region. Finally, `F_k`, `R_k` and `T_k` are fed to the RCT transform described in the Global
             RCT section to yield the local enhanced image region `Y_k`. This process is replicated for all grid positions to produce the final enhanced image `Y_L`.
         </p>
         <figure id="fig3" class="text-center">
             <img src="images/local_RCT.PNG" width="50%" alt="likelihoods" class="figure-img">
             <figcaption class="figure-caption text-center">Figure 3:  An illustration of Local RC, adapted from <a href="#1">Kim et al. (2021)</a>.</figcaption>
-=======
-            Subsequently, the local RCT module takes as inputs `R_L` and `T_L` and produces different sets of
-            representative features and transformed colors for
-            different areas of the input image. To achieve that, a `31 \times 31` uniform mesh grid is set on the input
-            image, thus producing `32 \times 32` corner points in the image (each corresponding to
-            one of the `32 \times 32` spatial positions of `R_L` and `T_L`), as shown in <a href="#fig2">Figure 3</a>
-            for a `5 \times5` mesh grid example. Each grid position `B_k` is related to four corner
-            points, thus four sets of representative features and transformed colors, which are concatenated to produce
-            `R_k` and `T_k`. A grid image feature `F_k` is
-            also extracted from `F`, described in the Image Feature Map Section, by making the corresponding crop on the
-            grid region. Finally, `F_k`, `R_k` and `T_k` are fed to the RCT transform described in the Global
-            RCT section to yield the local enhanced image region `Y_k`. This process is replicated for all grid
-            positions to produce the final enhanced image `Y_L`.
-        </p>
-        <figure id="fig2" class="text-center">
-            <img src="images/local_RCT.PNG" width="50%" style="cursor:zoom-in" alt="likelihoods" class="figure-img"
-                onclick="document.getElementById('modal').style.display='block'; document.getElementById('modal-img').src='images/local_RCT.PNG';">
-            <figcaption class="figure-caption text-center">Figure 3: An illustration of Local RC, adapted from <a
-                    href="#1">Kim et al. (2021)</a>.</figcaption>
->>>>>>> b2dc1928
         </figure>
         <h4 class="mt-4">Global-Local RCT Fusion</h4>
         <p>
@@ -263,7 +242,7 @@
         <p>
             where the hyperparameter `\lambda` was set to 0.04 to balance the two terms.
         </p>
-        
+
 
 
 
@@ -272,39 +251,39 @@
 
         <h4 class="mt-4">Dataset</h4>
         <p>
-            The <i>LOw-Light (LOL)</i> dataset [<a href="#16">Wang et al. (2004)</a>] for image enhancement in low-light scenarios was used for the purposes of our 
-            experiment. It is composed of a training partition, containing 485 pairs of low- and normal-light image pairs, and a test partition, containing 15 such pairs. 
+            The <i>LOw-Light (LOL)</i> dataset [<a href="#16">Wang et al. (2004)</a>] for image enhancement in low-light scenarios was used for the purposes of our
+            experiment. It is composed of a training partition, containing 485 pairs of low- and normal-light image pairs, and a test partition, containing 15 such pairs.
             All the images have a resolution of `400 \times 600`.
         </p>
         <h4 class="mt-4">Evaluation Metrics</h4>
         <p>
-            The perceived enhancement of an image from different methods can be subjective. Therefore, it is salient to establish certain metrics that would allow the 
-            comparison of different image enhancement algorithms on the produced image quality. For the quantitative evaluation of RCTNet we leveraged two distinct evaluation 
+            The perceived enhancement of an image from different methods can be subjective. Therefore, it is salient to establish certain metrics that would allow the
+            comparison of different image enhancement algorithms on the produced image quality. For the quantitative evaluation of RCTNet we leveraged two distinct evaluation
             metrics, which are well-established for assessing image enhancement models, namely <i>peak signal-to-noise ratio (PSNR)</i> and <i>Structural SIMilarity (SSIM)</i>.
         </p>
         <p>
-            PSNR corresponds to the ratio between the power (maximum value) of a signal and the power of a noisy distortion and is expressed in a logarithmic decibel scale. 
-            In the image domain it measures the ratio between the power of the ground-truth enhanced image (`Y`) and the power of the enhanced image prediction (`\tilde{Y}`), produced 
+            PSNR corresponds to the ratio between the power (maximum value) of a signal and the power of a noisy distortion and is expressed in a logarithmic decibel scale.
+            In the image domain it measures the ratio between the power of the ground-truth enhanced image (`Y`) and the power of the enhanced image prediction (`\tilde{Y}`), produced
             by the network, as:
         </p>
         <div class="text-center my-2"> ` PSNR = 20log_{10}(\frac{max(Y)}{MSE(Y,\tilde(Y))}) `</div>
         <p>
-            where MSE is the mean squared error between the ground-truth and predicted images. Therefore, the higher PNSR values correspond to better reconstruction of the 
-            degraded images. For colour images, the MSE is averaged across individual channels. Nevertheless, PSNR is limited in that it solely relies on numerical pixel 
-            value comparisons, disregarding biological factors of the human vision systems, which brings us to SSIM. 
-        </p>
-        <p>
-            SSIM, introduced by <a href="#15">Wei et al. (2018)</a>, attempts to replicate the behaviour of the human visual perception system, which is highly capable of identifying structural information 
+            where MSE is the mean squared error between the ground-truth and predicted images. Therefore, the higher PNSR values correspond to better reconstruction of the
+            degraded images. For colour images, the MSE is averaged across individual channels. Nevertheless, PSNR is limited in that it solely relies on numerical pixel
+            value comparisons, disregarding biological factors of the human vision systems, which brings us to SSIM.
+        </p>
+        <p>
+            SSIM, introduced by <a href="#15">Wei et al. (2018)</a>, attempts to replicate the behaviour of the human visual perception system, which is highly capable of identifying structural information
             in a scene, and by extension differences between the predicted and ground-truth enhanced versions of an image. The value ranges from `-1` to `1`, where `1`
-            corresponds to identical images. SSIM extracts 3 key features from an image, namely luminance, contrast, and structure and subsequently applies certain comparison 
-            functions to these features to compare the given images, followed by a final combination function that aggregates the final result. 
+            corresponds to identical images. SSIM extracts 3 key features from an image, namely luminance, contrast, and structure and subsequently applies certain comparison
+            functions to these features to compare the given images, followed by a final combination function that aggregates the final result.
         </p>
 
         <h4 class="mt-4">Quantitative Evaluation</h4>
         <p>
-            The results, in terms of the PSNR and SSIM evaluation metrics, calculated for our implementation of RCTNet are depicted in <a href="#tab1">Table 1</a>, along with results of competing image 
-            enhancement methods and the official implementation of RCTNet, as reported in <a href="#1">Kim et al. (2021)</a>. It becomes evident that our results approximate those reported for the official 
-            implementation for both examined metrics. 
+            The results, in terms of the PSNR and SSIM evaluation metrics, calculated for our implementation of RCTNet are depicted in <a href="#tab1">Table 1</a>, along with results of competing image
+            enhancement methods and the official implementation of RCTNet, as reported in <a href="#1">Kim et al. (2021)</a>. It becomes evident that our results approximate those reported for the official
+            implementation for both examined metrics.
         </p>
 
         <div class="center d-flex justify-content-around">
@@ -339,7 +318,7 @@
                 <tr>
                     <td>DRBN [<a href="#4">Yang et al. (2020)</a>]</td><td>20.13</td><td><b>0.830</b></td></tr>
                 <tr>
-                    <td>ZeroDCE [<a href="#11">Guo et al. (2020)</a>]</td><td>14.86</td><td>0.559</td></tr> 
+                    <td>ZeroDCE [<a href="#11">Guo et al. (2020)</a>]</td><td>14.86</td><td>0.559</td></tr>
                 <tr>
                     <td>EnlightenGAN [<a href="#23">Jiang et al. (2021)</a>]</td><td>15.34</td><td>0.528</td></tr>
                 <tr>
@@ -347,15 +326,15 @@
                 <tr>
                     <td>RCTNet + BF [<a href="#1">Kim et al. (2021)</a>]</td><td><b>22.81</b></td><td><u>0.827</u></td></tr>
                 <tr>
-                    <td>RCTNet (ours)* </td><td>20.52</td><td>0.816</td></tr>  
+                    <td>RCTNet (ours)* </td><td>20.52</td><td>0.816</td></tr>
                 </tbody>
             </table>
         <p>
-            At this point we should mention that during the evaluation of our results, we noticed a high variance for both metrics caused by the random seed selection. 
-            To account for this variance, we executed our evaluation for 100 randomly selected seeds. The reported results in <a href="#tab1">Table 1</a>, for our implementation, 
-            correspond to the average values of these 100 executions. The mean, standard deviation, maximum, and minimum values for both evaluation metrics are shown in 
-            <a href="#tab2">Table 2</a>. Additionally, in Figures <a href="#fig4">4.a</a> and <a href="#fig4">4.b</a>, the plotted density distributions for PSNR and SSIM, respectively, depict the observed high variance for both 
-            metrics. Furthermore, some outliers can also be observed in both Figures, which could potentially provide spurious results regarding the model's performance, 
+            At this point we should mention that during the evaluation of our results, we noticed a high variance for both metrics caused by the random seed selection.
+            To account for this variance, we executed our evaluation for 100 randomly selected seeds. The reported results in <a href="#tab1">Table 1</a>, for our implementation,
+            correspond to the average values of these 100 executions. The mean, standard deviation, maximum, and minimum values for both evaluation metrics are shown in
+            <a href="#tab2">Table 2</a>. Additionally, in Figures <a href="#fig4">4.a</a> and <a href="#fig4">4.b</a>, the plotted density distributions for PSNR and SSIM, respectively, depict the observed high variance for both
+            metrics. Furthermore, some outliers can also be observed in both Figures, which could potentially provide spurious results regarding the model's performance,
             in case the observed variance is not accounted for.
         </p>
 
@@ -381,23 +360,23 @@
                     <td>SSIM</td><td>0.816</td><td>0.009</td><td>0.839</td><td>0.787</td></tr>
                 </tbody>
             </table>
-    
+
         <figure id="fig4" class="text-center">
             <img src="images/PSNR_distribution.png" width="60%" height="8%" style="margin-left: auto;margin-right: auto;"/>
             <img src="images/SSIM_distribution.png" width="60%" height="8%" style="margin-left: auto;margin-right: auto;"/>
             <figcaption class="figure-caption text-center">Figure 4:  Density distributions of the measured values for (a) PSNR and (b) SSIM after 100 executions with different random seeds.</a></figcaption>
         </figure>
-        
+
 
         <h4 class="mt-4">Qualitative Evaluation</h4>
         <p>
-            In <a href="#tab3">Table 3</a> some image enhancement results of the implemented RCTNet are shown, compared to the low-light input images and the 
-            ground-truth normal-light output images. From these examples it becomes evident that RCTNet has successfully learned how to enhance low-light 
-            images, achieving comparable results to the ground-truth images in terms of exposure and color-tones. Nevertheless, the produced images are slightly less saturated 
-            with noise being more prominent. It was conjectured that by training the network for more epochs, some of these limitations could be alleviated. It is also observed that 
+            In <a href="#tab3">Table 3</a> some image enhancement results of the implemented RCTNet are shown, compared to the low-light input images and the
+            ground-truth normal-light output images. From these examples it becomes evident that RCTNet has successfully learned how to enhance low-light
+            images, achieving comparable results to the ground-truth images in terms of exposure and color-tones. Nevertheless, the produced images are slightly less saturated
+            with noise being more prominent. It was conjectured that by training the network for more epochs, some of these limitations could be alleviated. It is also observed that
             RCTNet fails to extract certain representative colors that are only available in small regions of the input image (<i>e.g.</i> the green color for the `4^{th}` image).
         </p>
-       
+
 
         <div class="center d-flex justify-content-around">
             <div>
@@ -441,21 +420,20 @@
             </table>
 
 
-          
+
 
         <!-- CONCLUSIONS -->
         <h2 class="mt-4">Conclusions</h2>
         <p>
-            In conclusion, our analysis showed comparable results to the ones presented in the original paper. The qualitative evaluation on the LOL dataset 
-            facilitated our implementation's capability of learning to successfully enhance low-light images with color tones matching those of the ground-truth enhanced 
-            image. The observed dissimilarity in terms of color saturation could possibly be accounted for by tuning certain hyperparameters of the model or training for more 
-            epochs. Regarding our quantitative findings, the measured values for PSNR corresponding to our implementation were lower to the ones corresponding to the original 
-            implementation, whereas for SSIM the opposite was true. Nevertheless, these discrepancies could be attributed to the high variance that was observed during the analysis, 
+            In conclusion, our analysis showed comparable results to the ones presented in the original paper. The qualitative evaluation on the LOL dataset
+            facilitated our implementation's capability of learning to successfully enhance low-light images with color tones matching those of the ground-truth enhanced
+            image. The observed dissimilarity in terms of color saturation could possibly be accounted for by tuning certain hyperparameters of the model or training for more
+            epochs. Regarding our quantitative findings, the measured values for PSNR corresponding to our implementation were lower to the ones corresponding to the original
+            implementation, whereas for SSIM the opposite was true. Nevertheless, these discrepancies could be attributed to the high variance that was observed during the analysis,
             especially when considering that <a href="#1">Kim et al. (2021)</a> make no reference of the random seed selection corresponding to their reported results.
         </p>
 
-<<<<<<< HEAD
-        
+
 
         <!-- REFERENCES -->
         <h2 class="mt-5">References</h2>
@@ -482,56 +460,6 @@
         <p id="21">[21] Cai, J., Gu, S., & Zhang, L. (2018). Learning a deep single image contrast enhancer from multi-exposure images. IEEE Transactions on Image Processing, 27(4), 2049-2062.</p>
         <p id="22">[22] Zhang, Y., Zhang, J., & Guo, X. (2019, October). Kindling the darkness: A practical low-light image enhancer. In Proceedings of the 27th ACM international conference on multimedia (pp. 1632-1640).</p>
         <p id="23">[23] Jiang, Y., Gong, X., Liu, D., Cheng, Y., Fang, C., Shen, X., ... & Wang, Z. (2021). Enlightengan: Deep light enhancement without paired supervision. IEEE Transactions on Image Processing, 30, 2340-2349.</p>
-=======
-
-        <div id="modal" class="w3-modal" onclick="this.style.display='none'">
-            <span class="w3-button w3-hover-red w3-xlarge w3-display-topright">&times;</span>
-            <div class="w3-modal-content w3-animate-zoom">
-                <img id="modal-img" src="" style="width:100%">
-            </div>
-        </div>
-
-
-        <!-- REFERENCES -->
-        <h2 class="mt-5">References</h2>
-        <p id="1">[1] Kim, H., Choi, S. M., Kim, C. S., & Koh, Y. J. (2021). Representative Color Transform for Image
-            Enhancement. In Proceedings of the IEEE/CVF International Conference on Computer Vision (pp. 4459-4468).</p>
-        <p id="2">[2] Chen, Y. S., Wang, Y. C., Kao, M. H., & Chuang, Y. Y. (2018). Deep photo enhancer: Unpaired
-            learning for image enhancement from photographs with gans. In Proceedings of the IEEE Conference on Computer
-            Vision and Pattern Recognition (pp. 6306-6314).</p>
-        <p id="3">[3] Yan, Z., Zhang, H., Wang, B., Paris, S., & Yu, Y. (2016). Automatic photo adjustment using deep
-            neural networks. ACM Transactions on Graphics (TOG), 35(2), 1-15.</p>
-        <p id="4">[4] Yang, W., Wang, S., Fang, Y., Wang, Y., & Liu, J. (2020). From fidelity to perceptual quality: A
-            semi-supervised approach for low-light image enhancement. In Proceedings of the IEEE/CVF conference on
-            computer vision and pattern recognition (pp. 3063-3072)</p>
-        <p id="5">[5] Kim, H. U., Koh, Y. J., & Kim, C. S. (2020, August). PieNet: Personalized image enhancement
-            network. In European Conference on Computer Vision (pp. 374-390). Springer, Cham.</p>
-        <p id="6">[6] Deng, Y., Loy, C. C., & Tang, X. (2018, October). Aesthetic-driven image enhancement by
-            adversarial learning. In Proceedings of the 26th ACM international conference on Multimedia (pp. 870-878).
-        </p>
-        <p id="7">[7] Kim, H. U., Koh, Y. J., & Kim, C. S. (2020, August). Global and local enhancement networks for
-            paired and unpaired image enhancement. In European Conference on Computer Vision (pp. 339-354). Springer,
-            Cham.</p>
-        <p id="8">[8] Park, J., Lee, J. Y., Yoo, D., & Kweon, I. S. (2018). Distort-and-recover: Color enhancement using
-            deep reinforcement learning. In Proceedings of the IEEE conference on computer vision and pattern
-            recognition (pp. 5928-5936).</p>
-        <p id="9">[9] Hu, Y., He, H., Xu, C., Wang, B., & Lin, S. (2018). Exposure: A white-box photo post-processing
-            framework. ACM Transactions on Graphics (TOG), 37(2), 1-17.</p>
-        <p id="10">[10] Kosugi, S., & Yamasaki, T. (2020, April). Unpaired image enhancement featuring
-            reinforcement-learning-controlled image editing software. In Proceedings of the AAAI Conference on
-            Artificial Intelligence (Vol. 34, No. 07, pp. 11296-11303).</p>
-        <p id="11">[11] Guo, C., Li, C., Guo, J., Loy, C. C., Hou, J., Kwong, S., & Cong, R. (2020). Zero-reference deep
-            curve estimation for low-light image enhancement. In Proceedings of the IEEE/CVF Conference on Computer
-            Vision and Pattern Recognition (pp. 1780-1789).</p>
-        <p id="12">[12] Tan, M., Pang, R., & Le, Q. V. (2020). Efficientdet: Scalable and efficient object detection. In
-            Proceedings of the IEEE/CVF conference on computer vision and pattern recognition (pp. 10781-10790).</p>
-        <p id="13">[13] Simonyan, K., & Zisserman, A. (2014). Very deep convolutional networks for large-scale image
-            recognition. arXiv preprint arXiv:1409.1556.</p>
-        <p id="14">[14] Russakovsky, O., Deng, J., Su, H., Krause, J., Satheesh, S., Ma, S., ... & Fei-Fei, L. (2015).
-            Imagenet large scale visual recognition challenge. International journal of computer vision, 115(3),
-            211-252.</p>
-
->>>>>>> b2dc1928
     </section>
 
 
